"""Setup for rio-tiler."""

from setuptools import setup, find_packages

with open("README.md") as f:
    readme = f.read()

# Runtime requirements.
inst_reqs = ["numpy", "numexpr", "mercantile", "boto3", "rasterio[s3]~=1.0", "rio-toa"]

extra_reqs = {
    "test": ["mock", "pytest", "pytest-cov"],
    "dev": ["mock", "pytest", "pytest-cov", "pre-commit"],
}

setup(
<<<<<<< HEAD
    name="rio-tiler",
    version=version,
=======
    name="rio_tiler",
    version="1.2.8",
>>>>>>> 5eafac32
    description=u"""Get mercator tile from landsat,
          sentinel or other AWS hosted raster""",
    long_description=readme,
    long_description_content_type="text/markdown",
    classifiers=[
        "Intended Audience :: Information Technology",
        "Intended Audience :: Science/Research",
        "License :: OSI Approved :: BSD License",
        "Programming Language :: Python :: 3.6",
        "Programming Language :: Python :: 2.7",
        "Topic :: Scientific/Engineering :: GIS",
    ],
    keywords="raster aws tiler gdal rasterio",
    author=u"Vincent Sarago",
    author_email="vincent@developmentseed.org",
    url="https://github.com/cogeotiff/rio-tiler",
    license="BSD",
    packages=find_packages(exclude=["ez_setup", "examples", "tests"]),
    package_data={"cmap": ["*.txt"]},
    include_package_data=True,
    zip_safe=False,
    install_requires=inst_reqs,
    extras_require=extra_reqs,
)<|MERGE_RESOLUTION|>--- conflicted
+++ resolved
@@ -14,13 +14,8 @@
 }
 
 setup(
-<<<<<<< HEAD
-    name="rio-tiler",
-    version=version,
-=======
     name="rio_tiler",
     version="1.2.8",
->>>>>>> 5eafac32
     description=u"""Get mercator tile from landsat,
           sentinel or other AWS hosted raster""",
     long_description=readme,
