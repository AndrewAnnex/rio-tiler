<<<<<<< HEAD
# 3.0.0 (TDB)

**breaking changes**

* update morecantile requirement to version >=3.0 (https://github.com/cogeotiff/rio-tiler/pull/418)
* remove python 3.6 support (https://github.com/cogeotiff/rio-tiler/pull/418)
* remove `max_size` defaults for `COGReader.part` and `COGReader.feature`, which will now default to full resolution reading.
* Deprecate `.metadata` methods (https://github.com/cogeotiff/rio-tiler/pull/423)

=======
# 2.1.3 (2021-09-14)

* Make sure output data is of type `Uint8` when applying a colormap (https://github.com/cogeotiff/rio-tiler/pull/423)
* Do not auto-rescale data if there is a colormap (https://github.com/cogeotiff/rio-tiler/pull/423)
>>>>>>> 809ee708

# 2.1.2 (2021-08-10)

* update type information for mosaics functions (https://github.com/cogeotiff/rio-tiler/pull/409)

## 2.1.1 (2021-07-29)

* add support for setting the S3 endpoint url via the `AWS_S3_ENDPOINT` environment variables in `aws_get_object` function using boto3 (https://github.com/cogeotiff/rio-tiler/pull/394)
* make `ImageStatistics.valid_percent` a value between 0 and 100 (instead of 0 and 1) (author @param-thakker, https://github.com/cogeotiff/rio-tiler/pull/400)
* add `fetch_options` to `STACReader` to allow custom configuration to the fetch client (https://github.com/cogeotiff/rio-tiler/pull/404)

    ```python
    with STACReader("s3://...", fetch_options={"request_pays": True}):
        pass
    ```

* Fix alpha band values when storing `Uint16` data in **PNG**. (https://github.com/cogeotiff/rio-tiler/pull/407)

## 2.1.0 (2021-05-17)

* add auto-rescaling in `ImageData.render` method to avoid error when datatype is not supported by the output driver (https://github.com/cogeotiff/rio-tiler/pull/391)

```python
# before - exit with error
with open("img.png", "wb") as f:
    f.write(ImageData(numpy.zeros((3, 256, 256), dtype="float32")).render())
>>> (ERROR) CPLE_NotSupportedError: "PNG driver doesn't support data type Float32. Only eight bit (Byte) and sixteen bit (UInt16) bands supported".

# now - print a warning
with open("img.png", "wb") as f:
    f.write(ImageData(numpy.zeros((3, 256, 256), dtype="float32")).render())
>>> (WARNING) InvalidDatatypeWarning: "Invalid type: `float32` for the `PNG` driver. Data will be rescaled using min/max type bounds".
```

**breaking changes**

* change type of `in_range` option in `ImageData.render` to `Sequence[Tuple[NumType, NumType]]` (https://github.com/cogeotiff/rio-tiler/pull/391)

```python
img = ImageData(numpy.zeros((3, 256, 256), dtype="uint16"))

# before - Tuple[NumType, NumType]
buff = img.render(in_range=(0, 1000, 0, 1000, 0, 1000))

# now - Sequence[Tuple[NumType, NumType]]
buff = img.render(in_range=((0, 1000), (0, 1000), (0, 1000)))
```

## 2.0.8 (2021-04-26)

* add warning when dataset doesn't have overviews (https://github.com/cogeotiff/rio-tiler/pull/386)
* add `width`, `height`, `count` and `overviews` infos in `COGReader.info()` (https://github.com/cogeotiff/rio-tiler/pull/387)
* add `driver` in `COGReader.info()` output (https://github.com/cogeotiff/rio-tiler/pull/388)
* add `valid_percent` in `stats` output (https://github.com/cogeotiff/rio-tiler/pull/389)

## 2.0.7 (2021-04-01)

* use importlib.resources `.files` method to resolve the package directory (https://github.com/cogeotiff/rio-tiler/pull/379)

## 2.0.6 (2021-03-25)

* add `read()` method in COGReader (https://github.com/cogeotiff/rio-tiler/pull/366)
* add `tile_buffer` option to `COGReader.tile()` method to add pixels around a tile request (https://github.com/cogeotiff/rio-tiler/issues/365)
* use `importlib.resources.path` to find rio-tiler `cmap_data` directory (https://github.com/cogeotiff/rio-tiler/pull/370)
* re-use type definitions (https://github.com/cogeotiff/rio-tiler/issues/337)

## 2.0.5 (2021-03-17)

* make sure `py.typed` is included in the package (https://github.com/cogeotiff/rio-tiler/pull/363)
* add `jpg` alias in `img_profiles` (https://github.com/cogeotiff/rio-tiler/pull/364)

```python
from rio_tiler.profiles import img_profiles

jpeg = img_profiles.get("jpeg")
jpg = img_profiles.get("jpg")
assert jpeg == jpg
```

## 2.0.4 (2021-03-09)

* Added [pystac.MediaType.COG](https://github.com/stac-utils/pystac/blob/master/pystac/media_type.py#L4) in supported types by STAC reader
* fix bad type definition in `rio_tiler.colormap.ColorMaps` data (https://github.com/cogeotiff/rio-tiler/issues/359)
* add `rio_tiler.colormap.parse_color` function to parse HEX color (https://github.com/cogeotiff/rio-tiler/issues/361)

## 2.0.3 (2021-02-19)

* Reduce the number of `.read()` calls for dataset without nodata value (https://github.com/cogeotiff/rio-tiler/pull/355)
* replace deprecated `numpy.float` by `numpy.float64`

## 2.0.2 (2021-02-17)

* fix bad mask datatype returned by mosaic methods (https://github.com/cogeotiff/rio-tiler/pull/353)
* align WarpedVRT with internal blocks when needed. This is to reduce the number of GET requests need for VSI files (https://github.com/cogeotiff/rio-tiler/pull/345)

## 2.0.1 (2021-02-04)

* fix arguments names conflicts between mosaic_reader/tasks and STACReader options (https://github.com/cogeotiff/rio-tiler/pull/343)
* update rio-tiler pypi description.

## 2.0.0 (2021-01-27)

* add MultiPolygon support in `rio_tiler.utils.create_cutline` (https://github.com/cogeotiff/rio-tiler/issues/323)
* support discrete colormap by default in `apply_cmap` (https://github.com/cogeotiff/rio-tiler/issues/321)
* delete deprecated `rio_tiler.mercator` submodule
* added default factory in `rio_tiler.colormap.ColorMaps`.
* fix missing `metadata` forwarding in `ImageData.post_process` method.
* refactor `rio_tiler.io.GCPCOGReader` for better inheritance from COGReader.

**breaking change**

* renamed input parameter `tile` to `data` in `rio_tiler.utils.render`.
* renamed input parameter `arr` to `data` in `rio_tiler.utils.mapzen_elevation_rgb`
* made `rio_tiler.io.stac.to_pystac_item` private (renamed to `_to_pystac_item`)
* renamed `rio_tiler.colormap.DEFAULTS_CMAPS` to `rio_tiler.colormap.DEFAULT_CMAPS_FILES`
* made `rio_tiler.reader._read` public (renamed to rio_tiler.reader.read) (ref: https://github.com/cogeotiff/rio-tiler/issues/332)

## 2.0.0rc4 (2020-12-18)

* add `NPZ` output format (https://github.com/cogeotiff/rio-tiler/issues/308)
* add [pystac](https://pystac.readthedocs.io/en/latest/) for STAC item reader (author @emmanuelmathot, https://github.com/cogeotiff/rio-tiler/issues/212)
* delete deprecated function: `rio_tiler.reader.tile`, `rio_tiler.utils.tile_exits` and `rio_tiler.utils.geotiff_options`
* deprecated `rio_tiler.mercator` submodule (https://github.com/cogeotiff/rio-tiler/issues/315)
* update morecantile version to 2.1, which has better `tms.zoom_for_res` definition.

## 2.0.0rc3 (2020-11-24)

* add `feature` method to reader classes (https://github.com/cogeotiff/rio-tiler/issues/306)

## 2.0.0rc2 (2020-11-17)

* add `data` validation in `rio_tiler.models.ImageData` model. Data MUST be a 3 dimensions array in form of (count, height, width).
* `mask` is now optional for `rio_tiler.models.ImageData` model, but will be initialized to a default full valid (`255`) array.

```python
import numpy
from rio_tiler.models import ImageData

data = numpy.random.rand(3, 10, 10)

img = ImageData(data)
assert img.mask.all()
```

* add `metadata` property to `rio_tiler.models.ImageData` model

```python
img.metadata
>>> {}
```

**breaking change**

* `rio_tiler.mosaic.reader.mosaic_reader` now raises `EmptyMosaicError` instead of returning an empty `ImageData`

## 2.0.0rc1.post1 (2020-11-12)

* Remove `Uint8` data casting before applying `color_formula` in ImageData.render (https://github.com/cogeotiff/rio-tiler/issues/302)

## 2.0.0rc1 (2020-11-09)

* added `ImageData` output class for all `rio_tiler.io` classes returning numpy array-like types (`tile, mask = method()`)

```python
from rio_tiler.io import COGReader
from rio_tiler.models import ImageData

with COGReader("/Users/vincentsarago/S-2_20200422_COG.tif") as cog:
    r = cog.preview()
    assert isinstance(r, ImageData)

    data, mask = r
    assert data.shape == (3, 892, 1024)
```
**Note**: the class keeps the compatibility with previous notation: `tile, mask = ImageData`

* add pydantic models for IO outputs (Metadata, Info, ...)

* change output form for `band_metadata`, `band_descriptions` and do not add band description when not found.
```python
# Before
with COGReader("/Users/vincentsarago/S-2_20200422_COG.tif") as cog:
    i = cog.info()
    print(i["band_metadata"])
    print(i["band_descriptions"])

[(1, {}), (2, {}), (2, {})]
[(1, 'band1'), (2, 'band2'), (2, 'band3')]

# Now
with COGReader("/Users/vincentsarago/S-2_20200422_COG.tif") as cog:
    i = cog.info()
    print(i.band_metadata)
    print(i.band_descriptions)

[('1', {}), ('2', {}), ('3', {})]
[('1', ''), ('2', ''), ('3', '')]
```

* change output form for `stats`
```python
# Before
with COGReader("/Users/vincentsarago/S-2_20200422_COG.tif") as cog:
    print(cog.stats())
{
    1: {...},
    2: {...},
    3: {...}
}

# Now
with COGReader("/Users/vincentsarago/S-2_20200422_COG.tif") as cog:
    print(cog.stats())
{
    "1": {...},
    "2": {...},
    "3": {...}
}
```

* updated `rio_tiler.utils._stats` function to replace `pc` by `percentiles`

```python
with COGReader("/Users/vincentsarago/S-2_20200422_COG.tif") as cog:
    print(cog.stats()["1"].json())
{"percentiles": [19.0, 168.0], "min": 0.0, "max": 255.0, ...}
```

* make `rio_tiler.colormap.ColorMap` object immutable. Registering a new colormap will new returns a now instance of ColorMap(https://github.com/cogeotiff/rio-tiler/issues/289).
* changed the `rio_tiler.colormap.ColorMap.register()` method to take a dictionary as input (instead of name + dict).

```python
from rio_tiler.colormap import cmap # default cmap

# previous
cmap.register("acmap", {0: [0, 0, 0, 0], ...})

# Now
cmap = cmap.register({"acmap": {0: [0, 0, 0, 0], ...}})
```

* added the possibility to automatically register colormaps stored as `.npy` file in a directory, if `COLORMAP_DIRECTORY` environment variable is set with the name of the directory.

* Update to morecantile 2.0.0

## 2.0.0b19 (2020-10-26)

* surface `allowed_exceptions` options in `rio_tiler.mosaic.reader.mosaic_reader` (https://github.com/cogeotiff/rio-tiler/issues/293)
* add SpatialInfoMixin base class to reduce code duplication (co-author with @geospatial-jeff, https://github.com/cogeotiff/rio-tiler/pull/295)
* add `AsyncBaseReader` to support async readers (author @geospatial-jeff, https://github.com/cogeotiff/rio-tiler/pull/265)

## 2.0.0b18 (2020-10-22)

* surface dataset.nodata in COGReader.nodata property (https://github.com/cogeotiff/rio-tiler/pull/292)
* fix non-threaded tasks scheduler/filter (https://github.com/cogeotiff/rio-tiler/pull/291)

## 2.0.0b17 (2020-10-13)

* switch to morecantile for TMS definition (ref: https://github.com/cogeotiff/rio-tiler/issues/283)
* add tms options in Readers (breaking change if you create custom Reader from BaseReader)
* add tile_bounds vs bounds check in tile methods for MultiBands and MultiBase classes
* add tile_exists method in BaseReader (take tms in account)
* adapt zooms calculation in COGReader
* add `LastBandHigh` and `LastBandLow` pixel selection (ref: https://github.com/cogeotiff/rio-tiler/pull/270)

Deprecated function

- rio_tiler.reader.tile
- rio_tiler.utils.geotiff_options
- rio_tiler.utils.tile_exists
- rio_tiler.io.multi_*

## 2.0.0b16 (2020-10-07)

* remove `pkg_resources` (https://github.com/pypa/setuptools/issues/510)
* refactor default colormap lookup to use pathlib instead of pkg_resources.

Note: We changed the versioning scheme to `{major}.{minor}.{path}{pre}{prenum}`

## 2.0b15 (2020-10-05)

* Fix missing Exception catching when running task outside threads (ref: https://github.com/developmentseed/titiler/issues/130).
* add rio-tiler logger (https://github.com/cogeotiff/rio-tiler/issues/277).

## 2.0b14.post2 (2020-10-02)

* Fix bug in `MultiBandReader` (ref: https://github.com/cogeotiff/rio-tiler/issues/275) and add tests.

## 2.0b14.post1 (2020-10-02)

* add `MultiBandReader` and `GCPCOGReader` in `rio_tiler.io` init.

## 2.0b14 (2020-10-02)

* Added back the Conctext Manager methods in `rio_tiler.io.base.BaseReader` but not as `@abc.abstractmethod` (ref: https://github.com/cogeotiff/rio-tiler/pull/273#discussion_r498937943)
* Move `rio_tiler_pds.reader.MultiBandReader` and `rio_tiler_pds.reader.GCPCOGReader` to rio-tiler (https://github.com/cogeotiff/rio-tiler/pull/273)

## 2.0b13 (2020-10-01)

* remove ContextManager requirement for `rio_tiler.io.base.BaseReader` and `rio_tiler.io.base.MultiBaseReader` base classes.
* move ContextManager properties definition to `__attrs_post_init__` method in `rio_tiler.io.STACReader` and `rio_tiler.io.COGReader` (ref: https://github.com/cogeotiff/rio-tiler-pds/issues/21)

## 2.0b12 (2020-09-28)

* Make sure Alpha band isn't considered as an internal mask by `utils.has_mask_band`

## 2.0b11 (2020-09-24)

* reduce verbosity in `rio_tiler.tasks.filter_tasks` exception logging (#266).

2.0b10 (2020-09-15)
------------------
- add `post_process` callback to `rio_tiler.render._read` and `rio_tiler.render.point` to apply
specific operation ouput arrays.

2.0b9 (2020-09-09)
------------------
- restore Mkdocs search bar (#255)
- Allow class (not just instance) to be passed to pixel_selection (#250)
- Add Binder link/badge to README (#254)
- Add mkdocs-jupyter to show notebooks in website (#253)
- Remove deprecated functions (#247)
- Export modules from top-level package (#246)
- Allow overwriting colormap with force=True (#249)
- Pin black version (#251)
- Add contributing.md (#242)
- Add mkdocs config (#240)
- Add `NPY` support in `rio_tiler.utils.render` to save tile in numpy binary format (#256)
- Remove bare `Exception` and add more detailed errors (#248)

2.0b8 (2020-08-24)
------------------
- raise specific `PointOutsideBounds` in rio_tiler.reader.point (#236)

2.0b7 (2020-08-21)
------------------
- allow setting default kwargs in COGReader __init__ (#227)
- allow `vrt_options` in COGReader.point
- add `rio_tiler.io.base.MultiBaseReader` class (#225)
- refactor `rio_tiler.io.stac.STACReader` to use MultiBaseReader (#225)
- add `rio_tiler.task` submodule to share tools for handling rio-tiler's future tasks.
- fix regex parsing for rio-tiler expression
- add warnings when assets/indexes is passed with expression option (#233)

Breaking Changes:
- replace dataclass wiht attr to support more flexible class definition (see #225)

2.0b6 (2020-08-04)
------------------
- add `utils.create_cutline` helper (#218)
- remove any mutable default argument

**depreciation**
- `warp_vrt_option` is replaced by `vrt_options` in rio_tiler.reader.part (#221)

2.0b5 (2020-07-31)
------------------
- add more verbosity to mosaic error (#214)

Breaking Changes:
- `rio_tiler.mosaic.reader.mosaic_reader` return `((tile, mask), assets_used)`
- `COGReader.info` is now a method instead of a property to align with other reader (#211)

2.0b4 (2020-07-30)
------------------
- add rio_tiler.io.base.BaseReader abstract class for COGReader and STACReader to inherit from
- STACReader raises `InvalidAssetName` for invalid asset name or `MissingAssets` when no assets is passed (#208)
- update rio_tiler.mosaic.reader.mosaic_reader to not use threadPool if threads <= 1 (#207)

Breaking Changes:
- Reader.spatial_info is a property (#203)
- assets is a keyword argument in STACReader stats/info/metadata

2.0b3 (2020-07-27)
------------------
- add `rio_tiler.mosaic` submodule (ref: https://github.com/cogeotiff/rio-tiler-mosaic/issues/16)

2.0b2 (2020-07-23)
------------------
- add boto3 in the dependency (#201)

2.0b1 (2020-07-22)
------------------
- switch to ContextManager for COG and STAC (rio_cogeo.io.COGReader, rio_cogeo.io.STACReader).
- COGReader.part and STACReader.part return data in BBOX CRS by default.
- STACReader now accept URL (https, s3).
- add more method for STAC (prewiew/point/part/info/stats).
- add expression for COG/STAC preview/point/part.
- add `masked` option in `rio_tiler.reader.point` to control weither or not it should return None or a value.
- remove mission specific tilers (#195).
- remove `rio_tiler.reader.multi_*` functions (replaced by rio_tiler.io.cogeo.multi_*).
- remove `rio_tiler.utils.expression` (replaced by expression options in tilers).

2.0a11 (2020-05-29)
------------------
- refactor `rio_tiler.utils.tile_exists` to allow raster bounds latitude == -90,90

2.0a10 (2020-05-29)
------------------
- Change default resampling to nearest for `_read` (#187)
- add `rio_tiler.reader.stats` (return only array statistics)
- remove default `dst_crs` in `rio_tiler.reader.part` to to fallback to dataset CRS.

2.0a9 (2020-05-27)
------------------
- Refactor colormap and add method to register custom colormap

2.0a8 (2020-05-25)
------------------
- add `preview` method to `rio_tiler.io.cogeo`

2.0a7 (2020-05-17)
------------------
- allow reading high resolution part of a raster (by making height, width args optional)
- add `max_size` option in `rio_tiler.reader.part` to set a maximum output size when height and width are not set
- add point and area function in rio_tiler.io.cogeo
- fix width-height height-widht bug in `rio_tiler.reader.part`

**depreciation**
- deprecated `out_window` option in favor of `window` in rio_tiler.reader._read

2.0a6 (2020-05-06)
------------------
- fix unwanted breacking change with `img_profiles.get` not allowing default values

2.0a5 (2020-05-06)
------------------
- make `rio_tiler.io.landsat8.tile` return Uint16 data and not float32 (#173)
- `rio_tiler.profiles.img_profiles` item access return `copy` of the items (#177)
- better colormap docs (#176, author @kylebarron)

2.0a4 (2020-04-08)
------------------
- add `rio_tiler.io.cogeo.info` to retrieve simple file metadata (no image statistics)
- add band metadata tag info in `rio_tiler.render.metadata` output
- add `rio_tiler.io.stac` STAC compliant rio_tiler.colormap.apply_discrete_cmap

2.0a3 (2020-03-25)
------------------
- only use `transform_bounds` when needed in rio_tiler.reader.part

Breaking Changes:
- switch back to gdal/rasterio calculate_default_transform (#164). Thanks to Terracotta core developper @dionhaefner.
- refactor `rio_tiler.utils.get_vrt_transform` to get width and height input.

2.0a2 (2020-03-20)
------------------
- Fall back to gdal/rasterio calculate_default_transform for dateline separation crossing dataset (ref #164)

2.0a1 (2020-03-19)
------------------
- added `reader.preview`, `reader.point` methods
- added multi_* functions to rio_tiler.reader to support multiple assets addresses
- added `rio_tiler.utils.has_mask_band` function
- added `rio_tiler.utils.get_overview_level` to calculate the overview level needed for partial reading.
- added type hints
- added scale, offsets, colormap, datatype and colorinterp in reader.metadata output (#158)
- new `rio_tiler.colormap` submodule
- added `unscale` options to rio_tiler.reader._read function apply internal scale/offset (#157)

Breaking Changes:
- removed python 2 support
- new package architecture (.io submodule)
- introduced new rio_tiler.reader functions (part, preview, metadata...)
- renamed rio_tiler.main to rio_tiler.io.cogeo
- bucket and prefixes are defined in rio_tiler.io.dataset.`{dataset}_parse` function from
  AWS supported Public Dataset
- renamed `minimum_tile_cover` to `minimum_overlap`
- renamed `tile_edge_padding` to `padding`
- padding is set to 0 by default.
- use terracotta calculate_default_transform (see https://github.com/cogeotiff/rio-tiler/issues/56#issuecomment-442484999)
- colormaps are now have an alpha value
- `rio_tiler.utils.get_colormap` replaced by `rio_tiler.colormap.get_colormap`
- new `rio_tiler.colormap.get_colormap` supports only GDAL like colormap
- replaced `rio_tiler.utils.array_to_image` by `rio_tiler.utils.render`
- replaced `rio_tiler.utils.apply_cmap` by `rio_tiler.colormap.apply_cmap`
- replaced `rio_tiler.utils._apply_discrete_colormap` by `rio_tiler.colormap.apply_discrete_cmap`
- removed `histogram_bins` and `histogram_range` in options in metadata reader.
  Should now be passed in `hist_options` (e.g: hist_options={bins=10, range=(0, 10)})
- remove alpha band value from output data array in tile/preview/metadata #127

1.4.0 (2020-02-19)
------------------
- Add Sentinel2-L2A support (#137)
- Update Sentinel-2 sceneid schema (S2A_tile_20170323_07SNC_0 -> S2A_L1C_20170323_07SNC_0)

1.3.1 (2019-11-06)
------------------
- Add `warp_vrt_option` option for `utils.raster_get_stats` and `utils.tile_read` to
allow more custom VRT Warping. (ref: https://github.com/OSGeo/gdal/issues/1989#issue-518526399)
- Add `rio_tiler.utils.non_alpha_indexes` to find non-alpha band indexes (ref #127)

1.3.0 (2019-10-07)
------------------
- Allow `DatasetReader`, `DatasetWriter`, `WarpedVRT` input for `utils.raster_get_stats` and `utils.tile_read`
- add `minimum_tile_cover` option to filter dataset not covering a certain amount of the tile.
- add Sentinel-1 submodule

Breaking Changes:
- need rasterio>=1.1

1.2.11 (2019-09-18)
-------------------
- reduce memory footprint of expression tiler
- fix wrong calculation for overview size in `raster_get_stats` (#116)
- Add Landsat 8 QA Band (#117).

1.2.10 (2019-07-18)
-------------------
- add more colormap options (from matplotlib) and switch from txt files to numpy binaries (#115)

1.2.9 (2019-07-11)
------------------
- fix issue #113, adds depreciation warning for `bounds_crs` in favor of `dst_crs`
in `rio_tiler.utils.get_vrt_transform`

1.2.8 (2019-07-08)
------------------
- Add kwargs options in landsat8.tile, sentinel2.tile and cbers.tile functions to
allow `resampling_method` and `tile_edge_padding` options forwarding to utils._tile_read.
- Add Input (bounds_crs) and Output (dst_crs) option to `utils._tile_read` function (#108)

1.2.7 (2019-05-14)
------------------
- Revert changes introduced in #106 (see #105)
- Refactor tests

1.2.6 (2019-05-10) - DELETED
------------------
- Use same resampling method for mask and for data (#105)

1.2.5 (2019-05-08)
------------------
- add tile_edge_padding option to be passed to rio_tiler.utils._tile_read to reduce sharp edges that occur due to resampling (#104)

1.2.4 (2019-04-16)
------------------
- add histogram_range options to be passed to rio_tiler.{module}.metadata function (#102)

1.2.3 (2019-04-04)
------------------
- add histogram_bins options to be passed to rio_tiler.{module}.metadata function (#98)

Bug fixes:
- return index number with band descriptions (#99)

1.2.2 (2019-04-03)
------------------
- add mercator min/max zoom info in metadata output from rio_tiler.utils.raster_get_stats (#96)
- add band description (band name) in metadata output from rio_tiler.utils.raster_get_stats (#96)

1.2.1 (2019-03-26)
------------------
- Replace rio-pansharpen dependency with a fork of the brovey function directly
into `rio_tiler.utils` (rio-pansharpen is unmaintened and not compatible with
rasterio>=1) (#94).

1.2.0 (2019-03-26)
------------------
- `rio_tiler.utils.array_to_image`'s color_map arg can be a dictionary of discrete values (#91)

Breaking Changes:
- `expr` argument is now a required option in `rio_tiler.utils.expression`. (#88)

1.1.4 (2019-03-11)
------------------
- Add 'rplumbo' colormap (#90 by @DanSchoppe)

1.1.3 (2019-03-06)
------------------
Bug fixes:
- Fix casting to integer for MAX_THREADS environment variable.

1.1.1 (2019-02-21)
------------------
- Minor typo correction and harmonization of the use of src/src_dst/src_path in `rio_tiler.utils`

Bug fixes:
- Fix nodata handling in `utils.raster_get_stats`

1.1.0 (2019-02-15)
------------------
- Allow options forwarding to `tile_read` from `main.tile` function (#86)
- Add `resampling_method` options in `rio_tiler.utils.tile_read` to allow user set
resampling. Default is now bilinear (#85)

Bug fixes:
- Fix nodata option forwarding to tile_read when source is a path (#83)

Refactoring:
- Refactor `rio_tiler.utils.tile_read` to reduce code complexity (#84)

Breaking Changes:
- `indexes` options is now set to **None** in `rio_tiler.utils.tile_read`.
Default will now be the dataset indexes.

1.0.1 (2019-02-14)
------------------
- Fix mask datatype bug in `rio_tiler.utils.array_to_image`(#79)
- Fix nodata handling and better test for the nodata/mask main module (#81)

1.0.0 (2019-02-11)
------------------
- add missing Landsat panchromatic band (08) min/max fetch in `rio_tiler.landsat8.metadata` (#58)
- add pre-commit for commit validation (#64)
- code formatting using Black (the uncompromising Python code formatter) (#64)
- update documentation (Sentinel-2 cost) (#68)
- add `utils.raster_get_stats` and `utils._get_stats` to replace `min_max*` function
and to return more statistics (#66)
- add overview level selection to statistical functions to reduce the data download (#59)
- add pure GDAL `array_to_image` function to replace PIL tools (#29)
- add GDAL format output from `utils.get_colormap` to be used in `array_to_image` (#29)
- add GDAL compatible Image creation profile (#29)
- add max threads number settings via "MAX_THREADS" environment variable (#71)

Breaking Changes:
- update `metadata` structure returned by `landsat8.metadata`, `sentinel2.metadata`, `cbers.metadata`
- force sentinel, landsat and cbers band names to be string and add validation (#65)
- moved landsat utility functions from `rio_tiler.utils` to `rio_tiler.landsat8`
  - rio_tiler.utils.landsat_get_mtl -> rio_tiler.landsat8._landsat_get_mtl
  - rio_tiler.utils.landsat_parse_scene_id -> rio_tiler.landsat8._landsat_parse_scene_id
  - rio_tiler.utils.landsat_get_stats -> rio_tiler.landsat8._landsat_stats
- moved cbers utility functions from `rio_tiler.utils` to `rio_tiler.cbers`
  - rio_tiler.utils.cbers_parse_scene_id -> rio_tiler.cbers._cbers_parse_scene_id
- moved sentinel-2 utility functions from `rio_tiler.utils` to `rio_tiler.sentinel2`
  - rio_tiler.utils.sentinel_parse_scene_id -> rio_tiler.sentinel2._sentinel_parse_scene_id
- removed deprecated PIL support as well as base64 encoding function in rio_tiler.utils
  - rio_tiler.utils.img_to_buffer
  - rio_tiler.utils.array_to_img
  - rio_tiler.utils.b64_encode_img
- removed deprecated min_max* functions (landsat_min_max_worker and band_min_max_worker)

1.0rc2 (2018-08-22)
-------------------
- add test case for pix4d nodata+alpha band data

1.0rc1 (2018-07-16)
-------------------
- rasterio 1.0.0

1.0b3 (2018-07-02)
------------------
- add schwarzwald color palette

1.0b2 (2018-06-26)
------------------
- fix nodata (#48)

1.0b1 (2018-06-23)
------------------
- adapt to rasterio 1.0b4
- fix mask (internal/external) fetching 🙏
- fix boundless read with new rasterio 1.0b2
- fix custom nodata handling
- fix performances issue

Breaking Changes:
- removed alpha band options to select a custom alpha band number

1.0a8 (2018-06-20)
------------------
- Fix rasterio version to 1.0b1 (#46 and #44)

1.0a7 (2018-05-14)
------------------
- Support for additional CBERS instruments (fredliporace)

1.0a6 (2018-03-29)
------------------
- Fixes sentinel-2 band 8A regex bug in `rio_tiler.utils.expression`

1.0a5 (2018-03-26)
------------------
- adds DatasetReader input option for utils.tile_read (do not close the dataset on each read)

Breaking Changes:
- `utils.tile_band_worker` renamed to `utils.tile_read`
- `main.tile` **rgb** option renamed **indexes**
- `sentinel2.tile`, `landsat8.tile`,  `cbers.tile` **rgb** option renamed **bands**
- `main.tile` default nodata mask is handled by rasterio

1.0a4 (2018-03-07)
------------------
- adds utils.b64_encode_img function to encode an image object into a base64 string
- add tiles profiles (jpeg, png, webp) based on https://github.com/mapnik/mapnik/wiki/Image-IO#default-output-details

Breaking Changes:
- Refactor `rio_tiler.utils.array_to_img` to return PIL image object

1.0a3 (2018-02-05)
------------------
- only using `read_masks` for mask creation when it's needed.

1.0a2 (2018-02-05)
------------------
- add "expression" utility function
- better nodata/mask/alpha band definition and support

Breaking Changes:
- tile functions now return an associated mask (Landsat, Sentinel, CBERS, main)
- remove nodata support in utils.image_to_array function
- add mask support in utils.image_to_array function
- utils.tile_band_worker will always return a (Band, Width, Height) array (e.g 1x256x256 or 3x256x256)

1.0a1 (2018-01-04)
------------------
- remove aws.py sub-module (replaced by main.py)
- no default bands value for main.py tiles.

1.0a.0 (2018-01-03)
------------------
- add colormap option in `utils.array_to_img`
- add TIR (brightness temps) support
- add CBERS support
- add global file support
- add elevation encoding for mapzen
- removing internal caching
- update to rasterio 1.0a12

Breaking Changes:
- remove data value rescaling in `landsat8.tile` and `sentinel2.tile`
- fix wrong lat/grid_square value in `utils.sentinel_parse_scene_id`
- rename `utils.sentinel_min_max_worker` to `utils.band_min_max_worker`

0.0.3 (2017-11-14)
------------------
- Fix Sentinel-2 bad AWS url

0.0.2 (2017-10-17)
------------------
- Fix python 2/3 compatibilities in rio_tiler.utils.landsat_get_mtl

0.0.1 (2017-10-05)
------------------
- Initial release. Requires Rasterio >= 1.0a10.<|MERGE_RESOLUTION|>--- conflicted
+++ resolved
@@ -1,4 +1,3 @@
-<<<<<<< HEAD
 # 3.0.0 (TDB)
 
 **breaking changes**
@@ -8,12 +7,10 @@
 * remove `max_size` defaults for `COGReader.part` and `COGReader.feature`, which will now default to full resolution reading.
 * Deprecate `.metadata` methods (https://github.com/cogeotiff/rio-tiler/pull/423)
 
-=======
 # 2.1.3 (2021-09-14)
 
 * Make sure output data is of type `Uint8` when applying a colormap (https://github.com/cogeotiff/rio-tiler/pull/423)
 * Do not auto-rescale data if there is a colormap (https://github.com/cogeotiff/rio-tiler/pull/423)
->>>>>>> 809ee708
 
 # 2.1.2 (2021-08-10)
 
