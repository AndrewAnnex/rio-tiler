<<<<<<< HEAD
1.2.7 (2019-05-14)
------------------

- Revert changes introduced in #106 (see #105)
- Refactor tests


=======
>>>>>>> 156b0a8a
1.2.6 (2019-05-10)
------------------

- Use same resampling method for mask and for data (#105)


1.2.5 (2019-05-08)
------------------

- add tile_edge_padding option to be passed to rio_tiler.utils._tile_read to reduce sharp edges that occur due to resampling (#104)

1.2.4 (2019-04-16)
------------------

- add histogram_range options to be passed to rio_tiler.{module}.metadata function (#102)

1.2.3 (2019-04-04)
------------------

- add histogram_bins options to be passed to rio_tiler.{module}.metadata function (#98)

Bug fixes:

- return index number with band descriptions (#99)

1.2.2 (2019-04-03)
------------------

- add mercator min/max zoom info in metadata output from rio_tiler.utils.raster_get_stats (#96)
- add band description (band name) in metadata output from rio_tiler.utils.raster_get_stats (#96)

1.2.1 (2019-03-26)
------------------

- Replace rio-pansharpen dependency with a fork of the brovey function directly
into `rio_tiler.utils` (rio-pansharpen is unmaintened and not compatible with 
rasterio>=1) (#94).

1.2.0 (2019-03-26)
------------------

- `rio_tiler.utils.array_to_image`'s color_map arg can be a dictionary of discrete values (#91)

Breacking Changes:

- `expr` argument is now a required option in `rio_tiler.utils.expression`. (#88)

1.1.4 (2019-03-11)
------------------
- Add 'rplumbo' colormap (#90 by @DanSchoppe)

1.1.3 (2019-03-06)
------------------

Bug fixes:

- Fix casting to integer for MAX_THREADS environment variable.

1.1.1 (2019-02-21)
------------------
- Minor typo correction and harmonization of the use of src/src_dst/src_path in `rio_tiler.utils`

Bug fixes:

- Fix nodata handling in `utils.raster_get_stats`

1.1.0 (2019-02-15)
------------------

- Allow options forwarding to `tile_read` from `main.tile` function (#86)
- Add `resampling_method` options in `rio_tiler.utils.tile_read` to allow user set
resampling. Default is now bilinear (#85)

Bug fixes:

- Fix nodata option forwarding to tile_read when source is a path (#83)

Refactoring:

- Refactor `rio_tiler.utils.tile_read` to reduce code complexity (#84)

Breacking Changes:

- `indexes` options is now set to **None** in `rio_tiler.utils.tile_read`.
Default will now be the dataset indexes.

1.0.1 (2019-02-14)
------------------
- Fix mask datatype bug in `rio_tiler.utils.array_to_image`(#79)
- Fix nodata handling and better test for the nodata/mask main module (#81)

1.0.0 (2019-02-11)
------------------
- add missing Landsat panchromatic band (08) min/max fetch in `rio_tiler.landsat8.metadata` (#58)
- add pre-commit for commit validation (#64)
- code formatting using Black (the uncompromising Python code formatter) (#64)
- update documentation (Sentinel-2 cost) (#68)
- add `utils.raster_get_stats` and `utils._get_stats` to replace `min_max*` function
and to return more statistics (#66)
- add overview level selection to statistical functions to reduce the data download (#59)
- add pure GDAL `array_to_image` function to replace PIL tools (#29)
- add GDAL format output from `utils.get_colormap` to be used in `array_to_image` (#29)
- add GDAL compatible Image creation profile (#29)
- add max threads number settings via "MAX_THREADS" environment variable (#71)

**Breacking Changes**
- update `metadata` structure returned by `landsat8.metadata`, `sentinel2.metadata`, `cbers.metadata`
- force sentinel, landsat and cbers band names to be string and add validation (#65)
- moved landsat utility functions from `rio_tiler.utils` to `rio_tiler.landsat8`
  - rio_tiler.utils.landsat_get_mtl -> rio_tiler.landsat8._landsat_get_mtl
  - rio_tiler.utils.landsat_parse_scene_id -> rio_tiler.landsat8._landsat_parse_scene_id
  - rio_tiler.utils.landsat_get_stats -> rio_tiler.landsat8._landsat_stats
- moved cbers utility functions from `rio_tiler.utils` to `rio_tiler.cbers`
  - rio_tiler.utils.cbers_parse_scene_id -> rio_tiler.cbers._cbers_parse_scene_id
- moved sentinel-2 utility functions from `rio_tiler.utils` to `rio_tiler.sentinel2`
  - rio_tiler.utils.sentinel_parse_scene_id -> rio_tiler.sentinel2._sentinel_parse_scene_id
- removed deprecated PIL support as well as base64 encoding function in rio_tiler.utils
  - rio_tiler.utils.img_to_buffer
  - rio_tiler.utils.array_to_img
  - rio_tiler.utils.b64_encode_img
- removed deprecated min_max* functions (landsat_min_max_worker and band_min_max_worker)

1.0rc2 (2018-08-22)
-------------------
- add test case for pix4d nodata+alpha band data

1.0rc1 (2018-07-16)
-------------------
- rasterio 1.0.0

1.0b3 (2018-07-02)
------------------
- add schwarzwald color palette

1.0b2 (2018-06-26)
------------------
- fix nodata (#48)

1.0b1 (2018-06-23)
------------------
- adapt to rasterio 1.0b4
- fix mask (internal/external) fetching 🙏
- fix boundless read with new rasterio 1.0b2
- fix custom nodata handling
- fix performances issue

:Breacking Changes:
- removed alpha band options to select a custom alpha band number

1.0a8 (2018-06-20)
------------------
- Fix rasterio version to 1.0b1 (#46 and #44)

1.0a7 (2018-05-14)
------------------
- Support for additional CBERS instruments (fredliporace)

1.0a6 (2018-03-29)
------------------
- Fixes sentinel-2 band 8A regex bug in `rio_tiler.utils.expression`

1.0a5 (2018-03-26)
------------------
- adds DatasetReader input option for utils.tile_read (do not close the dataset on each read)

:Breacking Changes:
- `utils.tile_band_worker` renamed to `utils.tile_read`
- `main.tile` **rgb** option renamed **indexes**
- `sentinel2.tile`, `landsat8.tile`,  `cbers.tile` **rgb** option renamed **bands**
- `main.tile` default nodata mask is handled by rasterio

1.0a4 (2018-03-07)
------------------
- adds utils.b64_encode_img function to encode an image object into a base64 string
- add tiles profiles (jpeg, png, webp) based on https://github.com/mapnik/mapnik/wiki/Image-IO#default-output-details

:Breacking Changes:
- Refactor `rio_tiler.utils.array_to_img` to return PIL image object

1.0a3 (2018-02-05)
------------------
- only using `read_masks` for mask creation when it's needed.

1.0a2 (2018-02-05)
------------------
- add "expression" utility function
- better nodata/mask/alpha band definition and support

:Breacking Changes:
- tile functions now return an associated mask (Landsat, Sentinel, CBERS, main)
- remove nodata support in utils.image_to_array function
- add mask support in utils.image_to_array function
- utils.tile_band_worker will always return a (Band, Width, Height) array (e.g 1x256x256 or 3x256x256)


1.0a1 (2018-01-04)
------------------
- remove aws.py sub-module (replaced by main.py)
- no default bands value for main.py tiles.


1.0a.0 (2018-01-03)
------------------
- add colormap option in `utils.array_to_img`
- add TIR (brightness temps) support
- add CBERS support
- add global file support
- add elevation encoding for mapzen
- removing internal caching
- update to rasterio 1.0a12

:Breacking Changes:
- remove data value rescaling in `landsat8.tile` and `sentinel2.tile`
- fix wrong lat/grid_square value in `utils.sentinel_parse_scene_id`
- rename `utils.sentinel_min_max_worker` to `utils.band_min_max_worker`

0.0.3 (2017-11-14)
------------------
- Fix Sentinel-2 bad AWS url

0.0.2 (2017-10-17)
------------------
- Fix python 2/3 compatibilities in rio_tiler.utils.landsat_get_mtl

0.0.1 (2017-10-05)
------------------
- Initial release. Requires Rasterio >= 1.0a10.<|MERGE_RESOLUTION|>--- conflicted
+++ resolved
@@ -1,14 +1,10 @@
-<<<<<<< HEAD
 1.2.7 (2019-05-14)
 ------------------
 
 - Revert changes introduced in #106 (see #105)
 - Refactor tests
 
-
-=======
->>>>>>> 156b0a8a
-1.2.6 (2019-05-10)
+1.2.6 (2019-05-10) - DELETED
 ------------------
 
 - Use same resampling method for mask and for data (#105)
