--- conflicted
+++ resolved
@@ -1,10 +1,7 @@
-<<<<<<< HEAD
-=======
 NEXT (TBD)
 ----------
 - Allow `DatasetReader` input for `utils.raster_get_stats`
 - add `minimum_tile_cover` option to filter dataset not covering a certain amount of the tile.
->>>>>>> ea82842c
 
 1.2.11 (2019-09-18)
 -------------------
